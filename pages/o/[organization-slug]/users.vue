<script setup lang="ts">
<<<<<<< HEAD
import { NIL as emptyUuid } from 'uuid'
import { AppRole } from '~/server/domain/application/AppRole'
=======
import AppRole from '~/server/domain/application/AppRole';
import AppUser from '~/server/domain/application/AppUser';
>>>>>>> 27ed61f9

useHead({ title: 'Users' })
definePageMeta({ name: 'Organization Users' })

const { $eventBus } = useNuxtApp()

const { organizationslug } = useRoute('Organization Users').params,
    { data: organizations, error: getOrgError } = await useFetch(`/api/organizations/`, {
        query: { slug: organizationslug }
    }),
    organization = ref(organizations.value?.[0])

if (getOrgError.value)
    $eventBus.$emit('page-error', getOrgError.value)

const { data: users, status, refresh, error: getUserError } = await useFetch<(AppUser)[]>('/api/appusers', {
    query: {
        organizationId: organization.value?.id
    },
    transform: (data: any[]) => data.map<AppUser>((user) => {
        user.creationDate = new Date(user.creationDate)
        user.lastLoginDate = user.lastLoginDate ? new Date(user.lastLoginDate) : undefined
        return user
    })
})

if (getUserError.value)
    $eventBus.$emit('page-error', getUserError.value)

const onCreate = async (data: AppUser) => {
    await $fetch(`/api/appusers/`, {
        method: 'POST',
        body: {
            email: data.email,
            organizationId: organization.value?.id,
            role: data.role
        }
    }).catch((error) => {
        $eventBus.$emit('page-error', error.message)
    })

    refresh()
}

const onDelete = async (id: string) => {
    await $fetch(`/api/appusers/${id}`, {
        method: 'DELETE',
        body: {
            organizationId: organization.value?.id
        }
    }).catch((error) => {
        $eventBus.$emit('page-error', error)
    })

    refresh()
}

const onUpdate = async (data: AppUser) => {
    await $fetch(`/api/appusers/${data.id}`, {
        method: 'PUT',
        body: {
            organizationId: organization.value?.id,
            role: data.role
        }
    }).catch((error) => {
        $eventBus.$emit('page-error', error)
    })

    refresh()
}
</script>

<template>
    <h1>Application Users</h1>
    <p>
        Use this page to manage the users of your organization.
    </p>
    <XDataTable :viewModel="{
        name: 'text',
        email: 'text',
        role: 'text',
        isSystemAdmin: 'boolean',
        creationDate: 'date',
        lastLoginDate: 'date'
    }" :createModel="{
        email: 'text',
        role: Object.values(AppRole),
    }" :editModel="{
        id: 'hidden',
        email: 'text',
        role: Object.values(AppRole),
        isSystemAdmin: 'boolean'
    }" :datasource="users" :on-create="onCreate" :on-delete="onDelete" :on-update="onUpdate"
        :loading="status === 'pending'">
    </XDataTable>
</template><|MERGE_RESOLUTION|>--- conflicted
+++ resolved
@@ -1,11 +1,6 @@
 <script setup lang="ts">
-<<<<<<< HEAD
-import { NIL as emptyUuid } from 'uuid'
+import { AppUser } from '~/server/domain/application/AppUser'
 import { AppRole } from '~/server/domain/application/AppRole'
-=======
-import AppRole from '~/server/domain/application/AppRole';
-import AppUser from '~/server/domain/application/AppUser';
->>>>>>> 27ed61f9
 
 useHead({ title: 'Users' })
 definePageMeta({ name: 'Organization Users' })
