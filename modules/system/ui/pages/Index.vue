<script lang="ts" setup>
import GetSolutionBySlugUseCase from '~/modules/solution/application/GetSolutionBySlugUseCase';
import SolutionRepository from '~/modules/solution/data/SolutionRepository';
import GetSystemBySolutionIdUseCase from '../../application/GetSystemBySolutionIdUseCase';
import SystemRepository from '../../data/SystemRepository';
import CreateSystemComponentUseCase from '../../application/CreateSystemComponentUseCase';
import UpdateSolutionUseCase from '~/modules/solution/application/UpdateSolutionUseCase';
import CreateSystemUseCase from '../../application/CreateSystemUseCase';

const router = useRouter(),
    route = useRoute(),
    slug = route.params.solutionSlug as string,
    solutionRepository = new SolutionRepository(),
    systemRepository = new SystemRepository(),
    getSolutionBySlugUseCase = new GetSolutionBySlugUseCase(solutionRepository),
    getSystemBySolutionIdUseCase = new GetSystemBySolutionIdUseCase(systemRepository),
    createSystemUseCase = new CreateSystemUseCase(systemRepository),
    updateSolutionUseCase = new UpdateSolutionUseCase(solutionRepository),
    solution = await getSolutionBySlugUseCase.execute(slug)

if (!solution) {
    router.push({ name: 'Solutions' });
} else {
    const system = await getSystemBySolutionIdUseCase.execute(solution.id);

    if (!system) {
        const newId = await createSystemUseCase.execute(solution.id);

        await updateSolutionUseCase.execute({
            id: solution.id,
            name: solution.name,
            description: solution.description,
            environmentId: solution.environmentId,
            goalsId: solution.goalsId,
            projectId: solution.projectId,
            systemId: newId
        });
    }
}

const links = [
<<<<<<< HEAD
    { name: 'Functionality', icon: 'pi-bolt', label: 'Functionality' },
    { name: 'Scenarios', icon: 'pi-list', label: 'Scenarios' },
    { name: 'System Components', icon: 'pi-th-large', label: 'Components' }
=======
    { name: 'System Components', icon: 'pi-th-large', label: 'Components' },
    { name: 'Functionality', icon: 'pi-bolt', label: 'Functionality' }
>>>>>>> d72d1d42
]
</script>

<template>
    <h1>System</h1>

    <div class="grid">
        <NuxtLink v-for="link in links" :key="link.name" :to="{ name: link.name, params: { solutionSlug: slug } }"
            class="col-fixed w-2 mr-4">
            <Button :label="link.label" class="w-full h-5rem text-1xl" :icon="`pi ${link.icon} text-3xl`" iconPos="top"
                severity="secondary" />
        </NuxtLink>
    </div>
</template><|MERGE_RESOLUTION|>--- conflicted
+++ resolved
@@ -39,14 +39,9 @@
 }
 
 const links = [
-<<<<<<< HEAD
-    { name: 'Functionality', icon: 'pi-bolt', label: 'Functionality' },
+    { name: 'System Components', icon: 'pi-th-large', label: 'Components' },
     { name: 'Scenarios', icon: 'pi-list', label: 'Scenarios' },
-    { name: 'System Components', icon: 'pi-th-large', label: 'Components' }
-=======
-    { name: 'System Components', icon: 'pi-th-large', label: 'Components' },
     { name: 'Functionality', icon: 'pi-bolt', label: 'Functionality' }
->>>>>>> d72d1d42
 ]
 </script>
 
