// For format details, see https://aka.ms/devcontainer.json. For config options, see the
// README at: https://github.com/devcontainers/templates/tree/main/src/javascript-node
{
    "name": "Cathedral",
    "dockerComposeFile": [
        "../compose.yml",
        "compose.extend.yml"
    ],
    "forwardPorts": [
        5432
    ],
    "service": "web",
    "workspaceFolder": "/workspace/${localWorkspaceFolderBasename}",
    "shutdownAction": "stopCompose",
    // Features to add to the dev container. More info: https://containers.dev/features.
    "features": {},
    // Use 'forwardPorts' to make a list of ports inside the container available locally.
    // "forwardPorts": [],
    // Use 'postCreateCommand' to run commands after the container is created.
    // "postCreateCommand": "",
    // https://www.kenmuse.com/blog/avoiding-dubious-ownership-in-dev-containers/
    "postStartCommand": "git config --global --add safe.directory ${containerWorkspaceFolder} && npm install --verbose --no-progress",
    // Configure tool-specific properties.
    "customizations": {
        "vscode": {
            "extensions": [
                "Nuxtr.nuxtr-vscode",
                "Vue.volar",
                "EditorConfig.EditorConfig",
                "github.vscode-github-actions",
                "AlexShen.classdiagram-ts",
                "ms-azuretools.vscode-bicep",
<<<<<<< HEAD
                "bierner.markdown-mermaid",
                "bpruitt-goddard.mermaid-markdown-syntax-highlighting",
                "hediet.vscode-drawio"
=======
                "vitest.explorer",
                "kingwl.vscode-vitest-runner"
>>>>>>> 6aed7958
            ]
        }
    }
    // Uncomment to connect as root instead. More info: https://aka.ms/dev-containers-non-root.
    // "remoteUser": "root"
}<|MERGE_RESOLUTION|>--- conflicted
+++ resolved
@@ -30,14 +30,11 @@
                 "github.vscode-github-actions",
                 "AlexShen.classdiagram-ts",
                 "ms-azuretools.vscode-bicep",
-<<<<<<< HEAD
                 "bierner.markdown-mermaid",
                 "bpruitt-goddard.mermaid-markdown-syntax-highlighting",
-                "hediet.vscode-drawio"
-=======
+                "hediet.vscode-drawio",
                 "vitest.explorer",
                 "kingwl.vscode-vitest-runner"
->>>>>>> 6aed7958
             ]
         }
     }
