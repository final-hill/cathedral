--- conflicted
+++ resolved
@@ -3,7 +3,11 @@
 import EntityToJsonMapper from './EntityToJsonMapper.mjs';
 import SemVer from '~/lib/SemVer.mjs';
 import ComponentToJsonMapper, { type ComponentJson } from './ComponentToJsonMapper.mjs';
+import ComponentToJsonMapper, { type ComponentJson } from './ComponentToJsonMapper.mjs';
 
+export interface SystemJson extends EntityJson {
+    components: ComponentJson[];
+}
 export interface SystemJson extends EntityJson {
     components: ComponentJson[];
 }
@@ -12,16 +16,15 @@
     override mapFrom(target: SystemJson): System {
         const sVer = target.serializationVersion,
             version = new SemVer(sVer),
+            componentToJsonMapper = new ComponentToJsonMapper(sVer),
+            sVer = target.serializationVersion,
+            version = new SemVer(sVer),
             componentToJsonMapper = new ComponentToJsonMapper(sVer);
 
         if (version.gte('0.5.0'))
             return new System({
                 ...super.mapFrom(target),
-<<<<<<< HEAD
                 components: (target.components ?? []).map(item => componentToJsonMapper.mapFrom(item))
-=======
-                components: (target.components ?? []).map(componentToJsonMapper.mapFrom)
->>>>>>> e4feb973
             });
 
         throw new Error(`Unsupported serialization version: ${version}`);
@@ -35,5 +38,12 @@
             ...super.mapTo(source),
             components: source.components.map(item => componentToJsonMapper.mapTo(item))
         };
+        const sVer = this.serializationVersion,
+            componentToJsonMapper = new ComponentToJsonMapper(sVer);
+
+        return {
+            ...super.mapTo(source),
+            components: source.components.map(item => componentToJsonMapper.mapTo(item))
+        };
     }
 }