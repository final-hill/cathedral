--- conflicted
+++ resolved
@@ -1,15 +1,8 @@
 import { z } from "zod"
-<<<<<<< HEAD
-import ConstraintInteractor from "~/server/application/ConstraintInteractor"
-import ConstraintRepository from "~/server/data/repositories/ConstraintRepository"
+import Constraint from "~/server/domain/requirements/Constraint"
 import ConstraintCategory from "~/server/domain/requirements/ConstraintCategory"
-=======
-import Constraint from "~/server/domain/Constraint"
-import ConstraintCategory from "~/server/domain/ConstraintCategory"
 import { fork } from "~/server/data/orm"
-import Solution from "~/server/domain/Solution"
-import { type Uuid } from "~/server/domain/Uuid"
->>>>>>> 8ada7577
+import Solution from "~/server/domain/application/Solution"
 
 const bodySchema = z.object({
     name: z.string().min(1),
@@ -36,8 +29,8 @@
         })
 
     if (id) {
-        const constraint = await em.findOne(Constraint, id as Uuid),
-            solution = await em.findOne(Solution, body.data.solutionId as Uuid)
+        const constraint = await em.findOne(Constraint, id),
+            solution = await em.findOne(Solution, body.data.solutionId)
 
         if (!constraint)
             throw createError({
