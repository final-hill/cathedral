--- conflicted
+++ resolved
@@ -1,15 +1,8 @@
 import { z } from "zod"
-<<<<<<< HEAD
-import ConstraintInteractor from "~/server/application/ConstraintInteractor"
-import ConstraintRepository from "~/server/data/repositories/ConstraintRepository"
+import { fork } from "~/server/data/orm"
+import Constraint from "~/server/domain/requirements/Constraint"
+import Solution from "~/server/domain/application/Solution"
 import ConstraintCategory from "~/server/domain/requirements/ConstraintCategory"
-=======
-import { fork } from "~/server/data/orm"
-import { type Uuid } from "~/server/domain/Uuid"
-import Constraint from "~/server/domain/Constraint"
-import Solution from "~/server/domain/Solution"
-import ConstraintCategory from "~/server/domain/ConstraintCategory"
->>>>>>> 8ada7577
 
 const bodySchema = z.object({
     name: z.string().min(1),
@@ -34,7 +27,7 @@
             message: JSON.stringify(body.error.errors)
         })
 
-    const solution = await em.findOne(Solution, body.data.solutionId as Uuid)
+    const solution = await em.findOne(Solution, body.data.solutionId)
 
     if (!solution)
         throw createError({
