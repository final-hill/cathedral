import { z } from "zod"
<<<<<<< HEAD
import SolutionInteractor from "~/server/application/SolutionInteractor"
import SolutionRepository from "~/server/data/repositories/SolutionRepository"
import Solution from "~/server/domain/application/Solution"
import { type Uuid } from "~/server/domain/Uuid"

const bodySchema = z.object({
    name: z.string().min(1).max(Solution.maxNameLength),
    description: z.string().max(Solution.maxDescriptionLength),
    organizationId: z.string().uuid()
=======
import { fork } from "~/server/data/orm"
import Solution from "~/server/domain/Solution"

const bodySchema = z.object({
    name: z.string().min(1).max(100),
    description: z.string()
>>>>>>> 8ada7577
})

/**
 * POST /api/solutions
 *
 * Creates a new solution and returns its id
 */
export default defineEventHandler(async (event) => {
    const body = await readValidatedBody(event, (b) => bodySchema.safeParse(b)),
        em = fork()

    if (!body.success)
        throw createError({
            statusCode: 400,
            statusMessage: 'Bad Request: Invalid body parameters',
            message: JSON.stringify(body.error.errors)
        })

<<<<<<< HEAD
    // @ts-ignore: missing slug property
    return solutionInteractor.create({
        name: body.data.name,
        description: body.data.description,
        organizationId: body.data.organizationId as Uuid
=======
    const newSolution = new Solution({
        description: body.data.description,
        name: body.data.name
>>>>>>> 8ada7577
    })

    await em.persistAndFlush(newSolution)

    return newSolution.id
})<|MERGE_RESOLUTION|>--- conflicted
+++ resolved
@@ -1,22 +1,15 @@
 import { z } from "zod"
-<<<<<<< HEAD
-import SolutionInteractor from "~/server/application/SolutionInteractor"
-import SolutionRepository from "~/server/data/repositories/SolutionRepository"
+import { fork } from "~/server/data/orm"
+import { getServerSession } from "#auth"
+import Organization from "~/server/domain/application/Organization"
 import Solution from "~/server/domain/application/Solution"
-import { type Uuid } from "~/server/domain/Uuid"
-
-const bodySchema = z.object({
-    name: z.string().min(1).max(Solution.maxNameLength),
-    description: z.string().max(Solution.maxDescriptionLength),
-    organizationId: z.string().uuid()
-=======
-import { fork } from "~/server/data/orm"
-import Solution from "~/server/domain/Solution"
+import AppUser from "~/server/domain/application/AppUser"
+import AppUserOrganizationRole from "~/server/domain/application/AppUserOrganizationRole"
 
 const bodySchema = z.object({
     name: z.string().min(1).max(100),
-    description: z.string()
->>>>>>> 8ada7577
+    description: z.string(),
+    organizationId: z.string().uuid()
 })
 
 /**
@@ -25,7 +18,10 @@
  * Creates a new solution and returns its id
  */
 export default defineEventHandler(async (event) => {
-    const body = await readValidatedBody(event, (b) => bodySchema.safeParse(b)),
+    const [body, session] = await Promise.all([
+        readValidatedBody(event, (b) => bodySchema.safeParse(b)),
+        getServerSession(event)
+    ]),
         em = fork()
 
     if (!body.success)
@@ -35,17 +31,31 @@
             message: JSON.stringify(body.error.errors)
         })
 
-<<<<<<< HEAD
-    // @ts-ignore: missing slug property
-    return solutionInteractor.create({
+    const organization = await em.findOne(Organization, { id: body.data.organizationId })
+
+    if (!organization)
+        throw createError({
+            statusCode: 400,
+            statusMessage: `Bad Request: No organization found with id: ${body.data.organizationId}`
+        })
+
+    // Only System Admins and Organization Admins can create solutions
+    // An Organization Admin can only create solutions for their organization
+    const appUser = (await em.findOne(AppUser, { id: session!.id }))!,
+        appUserOrgRoles = await em.find(AppUserOrganizationRole, { appUser, organization })
+
+    if (!appUser.isSystemAdmin && !appUserOrgRoles.some(r => {
+        return r.role.name === 'Organization Admin'
+    }))
+        throw createError({
+            statusCode: 403,
+            statusMessage: 'Forbidden: You do not have permission to create solutions for this organization'
+        })
+
+    const newSolution = new Solution({
         name: body.data.name,
         description: body.data.description,
-        organizationId: body.data.organizationId as Uuid
-=======
-    const newSolution = new Solution({
-        description: body.data.description,
-        name: body.data.name
->>>>>>> 8ada7577
+        organization
     })
 
     await em.persistAndFlush(newSolution)
